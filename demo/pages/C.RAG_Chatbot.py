--- conflicted
+++ resolved
@@ -452,39 +452,6 @@
                     send_message(message, "human")
                     
                     try:
-<<<<<<< HEAD
-                        prompt = st.session_state["selected_prompt"]
-                        chain = build_simple_chain(
-                            retriever=retriever,
-                            prompt=prompt,
-                            llm=llm,
-                            load_memory_func=load_memory,
-                            format_docs_func=format_docs_with_source,
-                        )
-
-                        with st.chat_message("ai", avatar=ai_avatar_image if ai_avatar_image else "🤖"):
-
-                            # If Perplexity mode is enabled, fetch Perplexity's answer and attach it
-                            # print(st.session_state.get("use_perplexity"), os.getenv("PERPLEXITY_API_KEY"))
-                            if st.session_state.get("use_perplexity") and os.getenv("PERPLEXITY_API_KEY"):
-                                try:
-                                    placeholder = st.empty()
-                                    accumulated = []
-
-                                    for chunk in fetch_perplexity_stream(message):
-                                        accumulated.append(chunk)
-                                        # update UI progressively
-                                        placeholder.markdown("".join(accumulated))
-
-                                    content = "".join(accumulated)
-                                except Exception as e:
-                                    print(f"Error fetching Perplexity answer: {str(e)}")
-                            else:
-                                content = chain.invoke(message).content
-
-                            memory.save_context({"input": message}, {"output": content})
-                            st.session_state["memory"] = memory
-=======
                         # Check FAQ first
                         faq_response = FAQ_SYSTEM.get_response(message)
                         
@@ -507,10 +474,27 @@
                             )
 
                             with st.chat_message("ai", avatar=ai_avatar_image if ai_avatar_image else "🤖"):
-                                content = chain.invoke(message).content
+
+                                # If Perplexity mode is enabled, fetch Perplexity's answer and attach it
+                                # print(st.session_state.get("use_perplexity"), os.getenv("PERPLEXITY_API_KEY"))
+                                if st.session_state.get("use_perplexity") and os.getenv("PERPLEXITY_API_KEY"):
+                                    try:
+                                        placeholder = st.empty()
+                                        accumulated = []
+
+                                        for chunk in fetch_perplexity_stream(message):
+                                            accumulated.append(chunk)
+                                            # update UI progressively
+                                            placeholder.markdown("".join(accumulated))
+
+                                        content = "".join(accumulated)
+                                    except Exception as e:
+                                        print(f"Error fetching Perplexity answer: {str(e)}")
+                                else:
+                                    content = chain.invoke(message).content
+
                                 memory.save_context({"input": message}, {"output": content})
                                 st.session_state["memory"] = memory
->>>>>>> 49ee5573
                     except Exception as e:
                         st.error(f"❌ Error processing your question: {str(e)}")
                         
